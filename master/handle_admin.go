// Copyright 2018 The CFS Authors.
//
// Licensed under the Apache License, Version 2.0 (the "License");
// you may not use this file except in compliance with the License.
// You may obtain a copy of the License at
//
//     http://www.apache.org/licenses/LICENSE-2.0
//
// Unless required by applicable law or agreed to in writing, software
// distributed under the License is distributed on an "AS IS" BASIS,
// WITHOUT WARRANTIES OR CONDITIONS OF ANY KIND, either express or
// implied. See the License for the specific language governing
// permissions and limitations under the License.

package master


/* TODO is handle_admin.go a good name ? */
/* TODO double check the messages */

import (
	"encoding/json"
	"fmt"
	"io"
	"net/http"
	"strconv"

	"bytes"
	"github.com/tiglabs/containerfs/proto"
	"github.com/tiglabs/containerfs/util/log"
	"io/ioutil"
	"strings"
)

// ClusterView provides the view of a cluster.
type ClusterView struct {
	Name               string
	LeaderAddr         string
	CompactStatus      bool
	DisableAutoAlloc   bool
	Applied            uint64  // TODO what is Applied?
	MaxDataPartitionID uint64
	MaxMetaNodeID      uint64
	MaxMetaPartitionID uint64
<<<<<<< HEAD
	DataNodeStat       *dataNodeSpaceStat
	MetaNodeStat       *metaNodeSpaceStat
	VolStat            []*volSpaceStat
	BadPartitionIDs    []badPartitionView
	MetaNodes          []MetaNodeView
	DataNodes          []DataNodeView
=======
	DataNodeStatInfo       *nodeStatInfo
	MetaNodeStatInfo       *nodeStatInfo
	VolStatInfo            []*volStatInfo
	MetaNodes          []NodeView
	DataNodes          []NodeView
>>>>>>> 94ca6a64
}

// VolStatView provides the view of the volume.
type VolStatView struct {
	Name      string
	Total     uint64 `json:"TotalGB"`
	Used      uint64 `json:"UsedGB"`
	Increased uint64 `json:"IncreasedGB"`
}

// NodeView provides the view of the data or meta node.
type NodeView struct {
	Addr   string
	Status bool
	ID     uint64
}

//// TODO why not call them NodeView ?
//// NodeView provides the view of the data node
//type DataNodeView struct {
//	Addr   string
//	Status bool
//	ID     uint64
//}
//
//// NodeView provides the view of the meta node
//type MetaNodeView struct {
//	ID     uint64
//	Addr   string
//	Status bool
//}

// TopologyView provides the view of the topology view of the cluster
type TopologyView struct {
	DataNodes []NodeView
	MetaNodes []NodeView
	NodeSet   []uint64
}

<<<<<<< HEAD
type badPartitionView struct {
	DiskPath     string
	PartitionIDs []uint64
}

=======
// TODO explain "该阈值并不会被持久化且同步到其它master节点"
// Set the threshold of the memory usage on each meta node.
// If the memory usage reaches this threshold, them all the mata partition will be marked as readOnly.
>>>>>>> 94ca6a64
func (m *Server) setMetaNodeThreshold(w http.ResponseWriter, r *http.Request) {
	var (
		threshold float64
		err       error
	)
	if threshold, err = parseAndExtractThreshold(r); err != nil {
		goto errHandler
	}
	m.cluster.cfg.MetaNodeThreshold = float32(threshold)
	m.sendOkReply(w, r, fmt.Sprintf("set threshold to %v successfully", threshold))
	return
errHandler:
	logMsg := newLogMsg("setMetaNodeThreshold", r.RemoteAddr, err.Error(), http.StatusBadRequest)
	m.sendErrReply(w, r, http.StatusBadRequest, logMsg, err)
	return
}

// Turn on or off the automatic allocation of the data partitions.
// If AutoAllocationSwitch == off, then we WILL NOT automatically allocate new data partitions for the volume when:
// 	1. the used space is below the max capacity,
//	2. and the number of r&w data partition is less than 20.
//
// If AutoAllocationSwitch == on, then we WILL automatically allocate new data partitions for the volume when:
// 	1. the used space is below the max capacity,
//	2. and the number of r&w data partition is less than 20.
func (m *Server) setupAutoAllocation(w http.ResponseWriter, r *http.Request) {
	var (
		status bool
		err    error
	)
	if status, err = parseAndExtractStatus(r); err != nil {
		goto errHandler
	}
	m.cluster.AutoAllocationSwitch = status
	io.WriteString(w, fmt.Sprintf("set AutoAllocationSwitch to %v successfully", status))
	return
errHandler:
	logMsg := newLogMsg("setupAutoAllocation", r.RemoteAddr, err.Error(), http.StatusBadRequest)
	m.sendErrReply(w, r, http.StatusBadRequest, logMsg, err)
	return
}

// View the topology of the cluster.
func (m *Server) getTopology(w http.ResponseWriter, r *http.Request) {
	var (
		body []byte
		err  error
	)
	tv := &TopologyView{
		DataNodes: make([]NodeView, 0),
		MetaNodes: make([]NodeView, 0),
		NodeSet:   make([]uint64, 0),
	}
	m.cluster.t.metaNodes.Range(func(key, value interface{}) bool {
		metaNode := value.(*topoMetaNode)
		tv.MetaNodes = append(tv.MetaNodes, NodeView{ID: metaNode.ID, Addr: metaNode.Addr, Status: metaNode.IsActive})
		return true
	})
	m.cluster.t.dataNodes.Range(func(key, value interface{}) bool {
		dataNode := value.(*topoDataNode)
		tv.DataNodes = append(tv.DataNodes, NodeView{ID: dataNode.ID, Addr: dataNode.Addr, Status: dataNode.isActive})
		return true
	})
	for _, ns := range m.cluster.t.nodeSetMap {
		tv.NodeSet = append(tv.NodeSet, ns.ID)
	}
	if body, err = json.Marshal(tv); err != nil {
		goto errHandler
	}
	m.sendOkReply(w, r, string(body))
	return

errHandler:
	logMsg := newLogMsg("getCluster", r.RemoteAddr, err.Error(), http.StatusBadRequest)
	m.sendErrReply(w, r, http.StatusBadRequest, logMsg, err)
	return
}

func (m *Server) getCluster(w http.ResponseWriter, r *http.Request) {
	var (
		body []byte
		err  error
	)
	cv := &ClusterView{
		Name:               m.cluster.Name,
		LeaderAddr:         m.leaderInfo.addr,
		CompactStatus:      m.cluster.compactStatus,
		DisableAutoAlloc:   m.cluster.AutoAllocationSwitch,
		Applied:            m.fsm.applied,
		MaxDataPartitionID: m.cluster.idAlloc.dataPartitionID,
		MaxMetaNodeID:      m.cluster.idAlloc.commonID,
		MaxMetaPartitionID: m.cluster.idAlloc.metaPartitionID,
<<<<<<< HEAD
		MetaNodes:          make([]MetaNodeView, 0),
		DataNodes:          make([]DataNodeView, 0),
		VolStat:            make([]*volSpaceStat, 0),
		BadPartitionIDs:    make([]badPartitionView, 0),
=======
		MetaNodes:          make([]NodeView, 0),
		DataNodes:          make([]NodeView, 0),
		VolStatInfo:            make([]*volStatInfo, 0),
>>>>>>> 94ca6a64
	}

	vols := m.cluster.allVolNames()
	cv.MetaNodes = m.cluster.allMetaNodes()
	cv.DataNodes = m.cluster.allDataNodes()
	cv.DataNodeStatInfo = m.cluster.dataNodeStatInfo
	cv.MetaNodeStatInfo = m.cluster.metaNodeStatInfo
	for _, name := range vols {
		stat, ok := m.cluster.volStatInfo.Load(name)
		if !ok {
			cv.VolStatInfo = append(cv.VolStatInfo, newVolStatInfo(name, 0, 0, "0.0001"))
			continue
		}
		cv.VolStatInfo = append(cv.VolStatInfo, stat.(*volStatInfo))
	}
	m.cluster.BadDataPartitionIds.Range(func(key, value interface{}) bool {
		badDataPartitionIds := value.([]uint64)
		path := key.(string)
		bpv := badPartitionView{DiskPath: path, PartitionIDs: badDataPartitionIds}
		cv.BadPartitionIDs = append(cv.BadPartitionIDs, bpv)
		return true
	})

	if body, err = json.Marshal(cv); err != nil {
		goto errHandler
	}
	m.sendOkReply(w, r, string(body))
	return

errHandler:
	logMsg := newLogMsg("getCluster", r.RemoteAddr, err.Error(), http.StatusBadRequest)
	m.sendErrReply(w, r, http.StatusBadRequest, logMsg, err)
	return
}

func (m *Server) getIPAddr(w http.ResponseWriter, r *http.Request) {
	cInfo := &proto.ClusterInfo{Cluster: m.cluster.Name, Ip: strings.Split(r.RemoteAddr, ":")[0]}
	cInfoBytes, err := json.Marshal(cInfo)
	if err != nil {
		goto errHandler
	}
	w.Write(cInfoBytes)
	return
errHandler:
	rstMsg := newLogMsg("getIPAddr", r.RemoteAddr, err.Error(), http.StatusBadRequest)
	m.sendErrReply(w, r, http.StatusBadRequest, rstMsg, err)
	return
}


// TODO see the following example of inline. This looks better than several layers of wrappers.
// TODO explain how the meta partition is created here
func (m *Server) createMetaPartition(w http.ResponseWriter, r *http.Request) {
	var (
		volName string
		value string
		start   uint64
		rstMsg  string
		err     error
	)

	if volName, err = extractName(r); err != nil {
		goto errHandler
	}

	if value = r.FormValue(startkey); value == "" {
		err = keyNotFound(startkey)
		goto errHandler
	}

	if start, err = strconv.ParseUint(value, 10, 64); err != nil {
		goto errHandler
	}

	//if volName, start, err = validateRequestToCreateMetaPartition(r); err != nil {
	//
	//}

	// TODO explain
	if err = m.cluster.updateUpperBoundOfInodeIds(volName, start); err != nil {
		goto errHandler
	}
	m.sendOkReply(w, r, fmt.Sprint("create meta partition successfully"))
	return
errHandler:
	rstMsg = newLogMsg("createMetaPartition", r.RemoteAddr, err.Error(), http.StatusBadRequest)
	m.sendErrReply(w, r, http.StatusBadRequest, rstMsg, err)
	return
}

func (m *Server) createDataPartition(w http.ResponseWriter, r *http.Request) {
	var (
		rstMsg                     string
		volName                    string
		vol                        *Vol
		reqCreateCount             int
		lastTotalDataPartitions    int
		clusterTotalDataPartitions int
		err                        error
	)

	if reqCreateCount, volName, err = parseRequestToCreateDataPartition(r); err != nil {
		goto errHandler
	}

	if vol, err = m.cluster.getVol(volName); err != nil {
		goto errHandler
	}
	lastTotalDataPartitions = len(vol.dataPartitions.partitions)
	clusterTotalDataPartitions = m.cluster.getDataPartitionCount()
	for i := 0; i < reqCreateCount; i++ {
		if _, err = m.cluster.createDataPartition(volName); err != nil {
			break
		}
	}

	rstMsg = fmt.Sprintf(" createDataPartition succeeeds. " +
		"clusterLastTotalDataPartitions[%v],vol[%v] has %v data partitionMap previously and %v data partitionMap now",
		clusterTotalDataPartitions, volName, lastTotalDataPartitions, len(vol.dataPartitions.partitions))
	m.sendOkReply(w, r, rstMsg)
	return
errHandler:
	rstMsg = newLogMsg("createDataPartition", r.RemoteAddr, err.Error(), http.StatusBadRequest)
	m.sendErrReply(w, r, http.StatusBadRequest, rstMsg, err)
	return
}

func (m *Server) getDataPartition(w http.ResponseWriter, r *http.Request) {
	var (
		body        []byte
		dp          *DataPartition
		partitionID uint64
		err         error
	)
	if partitionID, err = parseRequestToGetDataPartition(r); err != nil {
		goto errHandler
	}

	if dp, err = m.cluster.getDataPartitionByID(partitionID); err != nil {
		goto errHandler
	}
	if body, err = dp.toJSON(); err != nil {
		goto errHandler
	}
	m.sendOkReply(w, r, string(body))
	return
errHandler:
	logMsg := newLogMsg("getDataPartition", r.RemoteAddr, err.Error(), http.StatusBadRequest)
	m.sendErrReply(w, r, http.StatusBadRequest, logMsg, err)
	return
}

// Load the data partition.
func (m *Server) loadDataPartition(w http.ResponseWriter, r *http.Request) {
	var (
		volName     string
		vol         *Vol
		msg         string
		dp          *DataPartition
		partitionID uint64
		err         error
	)

	if partitionID, volName, err = parseRequestToLoadDataPartition(r); err != nil {
		goto errHandler
	}

	if vol, err = m.cluster.getVol(volName); err != nil {
		goto errHandler
	}
	if dp, err = vol.getDataPartitionByID(partitionID); err != nil {
		goto errHandler
	}

	m.cluster.loadDataPartition(dp)
	msg = fmt.Sprintf(adminLoadDataPartition+"partitionID :%v  load data partition successfully", partitionID)
	m.sendOkReply(w, r, msg)
	return
errHandler:
	logMsg := newLogMsg(adminLoadDataPartition, r.RemoteAddr, err.Error(), http.StatusBadRequest)
	m.sendErrReply(w, r, http.StatusBadRequest, logMsg, err)
	return
}

// Decommission a data partition. This usually happens when disk error has been reported.
// This function needs to be called manually by the admin.
func (m *Server) decommissionDataPartition(w http.ResponseWriter, r *http.Request) {
	var (
		volName     string
		vol         *Vol
		rstMsg      string
		dp          *DataPartition
		addr        string
		partitionID uint64
		err         error
	)

	if addr, partitionID, volName, err = parseRequestToDecommissionDataPartition(r); err != nil {
		goto errHandler
	}
	if vol, err = m.cluster.getVol(volName); err != nil {
		goto errHandler
	}
	if dp, err = vol.getDataPartitionByID(partitionID); err != nil {
		goto errHandler
	}
	if err = m.cluster.decommissionDataPartition(addr, volName, dp, handleDataPartitionOfflineErr); err != nil {
		goto errHandler
	}
	rstMsg = fmt.Sprintf(adminDecommissionDataPartition+" dataPartitionID :%v  on node:%v successfully", partitionID, addr)
	m.sendOkReply(w, r, rstMsg)
	return
errHandler:
	logMsg := newLogMsg(adminDecommissionDataPartition, r.RemoteAddr, err.Error(), http.StatusBadRequest)
	m.sendErrReply(w, r, http.StatusBadRequest, logMsg, err)
	return
}

// Mark the volume as deleted, which will then be deleted later.
func (m *Server) markDeleteVol(w http.ResponseWriter, r *http.Request) {
	var (
		name string
		err  error
		msg  string
	)

	if name, err = parseRequestToDeleteVol(r); err != nil {
		goto errHandler
	}
	if err = m.cluster.markDeleteVol(name); err != nil {
		goto errHandler
	}
	msg = fmt.Sprintf("delete vol[%v] successfully,from[%v]", name, r.RemoteAddr)
	log.LogWarn(msg)
	m.sendOkReply(w, r, msg)
	return

errHandler:
	logMsg := newLogMsg("markDeleteVol", r.RemoteAddr, err.Error(), http.StatusBadRequest)
	m.sendErrReply(w, r, http.StatusBadRequest, logMsg, err)
	return
}

func (m *Server) updateVol(w http.ResponseWriter, r *http.Request) {
	var (
		name     string
		err      error
		msg      string
		capacity int
	)
	if name, capacity, err = parseRequestToUpdateVol(r); err != nil {
		goto errHandler
	}
	if err = m.cluster.updateVol(name, capacity); err != nil {
		goto errHandler
	}
	msg = fmt.Sprintf("update vol[%v] successfully\n", name)
	m.sendOkReply(w, r, msg)
	return
errHandler:
	logMsg := newLogMsg("updateVol", r.RemoteAddr, err.Error(), http.StatusBadRequest)
	m.sendErrReply(w, r, http.StatusBadRequest, logMsg, err)
	return
}

func (m *Server) createVol(w http.ResponseWriter, r *http.Request) {
	var (
		name        string
		err         error
		msg         string
		randomWrite bool
		replicaNum  int
		size        int
		capacity    int
		vol         *Vol
	)

	if name, replicaNum, randomWrite, size, capacity, err = parseRequestToCreateVol(r); err != nil {
		goto errHandler
	}
	if err = m.cluster.createVol(name, uint8(replicaNum), randomWrite, size, capacity); err != nil {
		goto errHandler
	}
	if vol, err = m.cluster.getVol(name); err != nil {
		goto errHandler
	}
	msg = fmt.Sprintf("create vol[%v] successfully, has allocate [%v] data partitionMap", name, len(vol.dataPartitions.partitions))
	m.sendOkReply(w, r, msg)
	return

errHandler:
	logMsg := newLogMsg("createVol", r.RemoteAddr, err.Error(), http.StatusBadRequest)
	m.sendErrReply(w, r, http.StatusBadRequest, logMsg, err)
	return
}

func (m *Server) addDataNode(w http.ResponseWriter, r *http.Request) {
	var (
		nodeAddr string
		id       uint64
		err      error
	)
	if nodeAddr, err = parseAndExtractNodeAddr(r); err != nil {
		goto errHandler
	}

	if id, err = m.cluster.addDataNode(nodeAddr); err != nil {
		goto errHandler
	}
	m.sendOkReply(w, r, fmt.Sprintf("%v", id))
	return
errHandler:
	logMsg := newLogMsg("addDataNode", r.RemoteAddr, err.Error(), http.StatusBadRequest)
	m.sendErrReply(w, r, http.StatusBadRequest, logMsg, err)
	return
}

func (m *Server) getDataNode(w http.ResponseWriter, r *http.Request) {
	var (
		nodeAddr string
		dataNode *DataNode
		body     []byte
		err      error
	)
	if nodeAddr, err = parseAndExtractNodeAddr(r); err != nil {
		goto errHandler
	}

	if dataNode, err = m.cluster.dataNode(nodeAddr); err != nil {
		goto errHandler
	}
	if body, err = dataNode.toJSON(); err != nil {
		goto errHandler
	}
	m.sendOkReply(w, r, string(body))
	return
errHandler:
	logMsg := newLogMsg("dataNode", r.RemoteAddr, err.Error(), http.StatusBadRequest)
	m.sendErrReply(w, r, http.StatusBadRequest, logMsg, err)
	return
}

// Decommission a data node. This will decommission all the data partition on that node.
func (m *Server) dataNodeOffline(w http.ResponseWriter, r *http.Request) {
	var (
		node        *DataNode
		rstMsg      string
		offLineAddr string
		err         error
	)

	if offLineAddr, err = parseAndExtractNodeAddr(r); err != nil {
		goto errHandler
	}

	if node, err = m.cluster.dataNode(offLineAddr); err != nil {
		goto errHandler
	}
	if err = m.cluster.dataNodeOffLine(node); err != nil {
		goto errHandler
	}
	rstMsg = fmt.Sprintf("decommission data node [%v] successfully", offLineAddr)
	m.sendOkReply(w, r, rstMsg)
	return
errHandler:
	logMsg := newLogMsg("decommissionDataNode", r.RemoteAddr, err.Error(), http.StatusBadRequest)
	m.sendErrReply(w, r, http.StatusBadRequest, logMsg, err)
	return
}

// Decommission a disk. This will decommission all the data partitions on this disk.
func (m *Server) decommissionDisk(w http.ResponseWriter, r *http.Request) {
	var (
		node                  *DataNode
		rstMsg                string
		offLineAddr, diskPath string
		err                   error
		badPartitionIds       []uint64
	)

	if offLineAddr, diskPath, err = parseRequestToDecommissionNode(r); err != nil {
		goto errHandler
	}

	if node, err = m.cluster.dataNode(offLineAddr); err != nil {
		goto errHandler
	}
	badPartitionIds = node.getBadDiskPartitions(diskPath)
	if len(badPartitionIds) == 0 {
		err = fmt.Errorf("node[%v] disk[%v] does not have any data partition", node.Addr, diskPath)
		goto errHandler
	}
	rstMsg = fmt.Sprintf("recive decommissionDisk node[%v] disk[%v], badPartitionIds[%v] has offline successfully",
		node.Addr, diskPath, badPartitionIds)
	m.cluster.BadDataPartitionIds.Store(fmt.Sprintf("%s:%s", offLineAddr, diskPath), badPartitionIds)
	if err = m.cluster.diskOffLine(node, diskPath, badPartitionIds); err != nil {
		goto errHandler
	}
	m.sendOkReply(w, r, rstMsg)
	Warn(m.clusterName, rstMsg)
	return
errHandler:
	logMsg := newLogMsg("decommissionDisk", r.RemoteAddr, err.Error(), http.StatusBadRequest)
	m.sendErrReply(w, r, http.StatusBadRequest, logMsg, err)
	return
}

// Returns the response of tasks such as heartbeat，loadDataPartition，deleteDataPartition, etc.
func (m *Server) getDataNodeTaskResponse(w http.ResponseWriter, r *http.Request) {
	var (
		dataNode *DataNode
		code     = http.StatusOK
		tr       *proto.AdminTask
		err      error
	)

	if tr, err = parseRequestToGetTaskResponse(r); err != nil {
		code = http.StatusBadRequest
		goto errHandler
	}
	io.WriteString(w, fmt.Sprintf("%v", http.StatusOK))
	if dataNode, err = m.cluster.dataNode(tr.OperatorAddr); err != nil {
		code = http.StatusInternalServerError
		goto errHandler
	}

	m.cluster.handleDataNodeTaskResponse(dataNode.Addr, tr)

	return

errHandler:
	logMsg := newLogMsg("getDataNodeTaskResponse", r.RemoteAddr, err.Error(),
		http.StatusBadRequest)
	m.sendErrReply(w, r, code, logMsg, err)
	return
}

func (m *Server) addMetaNode(w http.ResponseWriter, r *http.Request) {
	var (
		nodeAddr string
		id       uint64
		err      error
	)
	if nodeAddr, err = parseAndExtractNodeAddr(r); err != nil {
		goto errHandler
	}

	if id, err = m.cluster.addMetaNode(nodeAddr); err != nil {
		goto errHandler
	}
	m.sendOkReply(w, r, fmt.Sprintf("%v", id))
	return
errHandler:
	logMsg := newLogMsg("addMetaNode", r.RemoteAddr, err.Error(), http.StatusBadRequest)
	m.sendErrReply(w, r, http.StatusBadRequest, logMsg, err)
	return
}

//func parseAddNodeRequest(r *http.Request) (nodeAddr string, err error) {
//	r.ParseForm()
//	return extractNodeAddr(r)
//}

//func parseAddMetaNodePara(r *http.Request) (nodeAddr string, err error) {
//	r.ParseForm()
//	return extractNodeAddr(r)
//}
//
//func parseAddDataNodePara(r *http.Request) (nodeAddr string, err error) {
//	r.ParseForm()
//	return extractNodeAddr(r)
//}

func (m *Server) getMetaNode(w http.ResponseWriter, r *http.Request) {
	var (
		nodeAddr string
		metaNode *MetaNode
		body     []byte
		err      error
	)
	if nodeAddr, err = parseAndExtractNodeAddr(r); err != nil {
		goto errHandler
	}

	if metaNode, err = m.cluster.metaNode(nodeAddr); err != nil {
		goto errHandler
	}
	if body, err = metaNode.toJSON(); err != nil {
		goto errHandler
	}
	m.sendOkReply(w, r, string(body))
	return
errHandler:
	logMsg := newLogMsg("dataNode", r.RemoteAddr, err.Error(), http.StatusBadRequest)
	m.sendErrReply(w, r, http.StatusBadRequest, logMsg, err)
	return
}

func (m *Server) decommissionMetaPartition(w http.ResponseWriter, r *http.Request) {
	var (
		partitionID       uint64
		volName, nodeAddr string
		msg               string
		err               error
	)
	if volName, nodeAddr, partitionID, err = parseRequestToDecommissionMetaPartition(r); err != nil {
		goto errHandler
	}

	if err = m.cluster.metaPartitionOffline(volName, nodeAddr, partitionID); err != nil {
		goto errHandler
	}
	msg = fmt.Sprintf(adminLoadMetaPartition+" partitionID :%v  decommissionMetaPartition successfully", partitionID)
	m.sendOkReply(w, r, msg)
	return
errHandler:
	logMsg := newLogMsg(adminDecommissionMetaPartition, r.RemoteAddr, err.Error(), http.StatusBadRequest)
	m.sendErrReply(w, r, http.StatusBadRequest, logMsg, err)
	return
}

func (m *Server) loadMetaPartition(w http.ResponseWriter, r *http.Request) {
	var (
		volName     string
		vol         *Vol
		msg         string
		mp          *MetaPartition
		partitionID uint64
		err         error
	)

	if partitionID, volName, err = parseRequestToLoadMetaPartition(r); err != nil {
		goto errHandler
	}

	if vol, err = m.cluster.getVol(volName); err != nil {
		goto errHandler
	}
	if mp, err = vol.metaPartition(partitionID); err != nil {
		goto errHandler
	}

	m.cluster.loadMetaPartitionAndCheckResponse(mp)
	msg = fmt.Sprintf(adminLoadMetaPartition+" partitionID :%v Load successfully", partitionID)
	m.sendOkReply(w, r, msg)
	return
errHandler:
	logMsg := newLogMsg(adminLoadMetaPartition, r.RemoteAddr, err.Error(), http.StatusBadRequest)
	m.sendErrReply(w, r, http.StatusBadRequest, logMsg, err)
	return
}

func (m *Server) decommissionMetaNode(w http.ResponseWriter, r *http.Request) {
	var (
		metaNode    *MetaNode
		rstMsg      string
		offLineAddr string
		err         error
	)

	if offLineAddr, err = parseAndExtractNodeAddr(r); err != nil {
		goto errHandler
	}

	if metaNode, err = m.cluster.metaNode(offLineAddr); err != nil {
		goto errHandler
	}
	m.cluster.metaNodeOffLine(metaNode)
	rstMsg = fmt.Sprintf("decommissionMetaNode metaNode [%v] has offline successfully", offLineAddr)
	m.sendOkReply(w, r, rstMsg)
	return
errHandler:
	logMsg := newLogMsg("decommissionMetaNode", r.RemoteAddr, err.Error(), http.StatusBadRequest)
	m.sendErrReply(w, r, http.StatusBadRequest, logMsg, err)
	return
}

func (m *Server) getMetaNodeTaskResponse(w http.ResponseWriter, r *http.Request) {
	var (
		metaNode *MetaNode
		code     = http.StatusOK
		tr       *proto.AdminTask
		err      error
	)

	if tr, err = parseRequestToGetTaskResponse(r); err != nil {
		code = http.StatusBadRequest
		goto errHandler
	}

	io.WriteString(w, fmt.Sprintf("%v", http.StatusOK))

	if metaNode, err = m.cluster.metaNode(tr.OperatorAddr); err != nil {
		code = http.StatusInternalServerError
		goto errHandler
	}
	m.cluster.dealMetaNodeTaskResponse(metaNode.Addr, tr)
	return

errHandler:
	logMsg := newLogMsg("getMetaNodeTaskResponse", r.RemoteAddr, err.Error(),
		http.StatusBadRequest)
	HandleError(logMsg, err, code, w)
	return
}

// Dynamically add a raft node (replica) for the master.
// By using this function, there is no need to stop all the master services. Adding a new raft node is performed online.
func (m *Server) addRaftNode(w http.ResponseWriter, r *http.Request) {
	var msg string
	id, addr, err := parseRequestForRaftNode(r)
	if err != nil {
		goto errHandler
	}

	if err = m.cluster.addRaftNode(id, addr); err != nil {
		goto errHandler
	}
	msg = fmt.Sprintf("add  raft node id :%v, addr:%v successfully \n", id, addr)
	m.sendOkReply(w, r, msg)
	return
errHandler:
	logMsg := newLogMsg("add raft node", r.RemoteAddr, err.Error(), http.StatusBadRequest)
	m.sendErrReply(w, r, http.StatusBadRequest, logMsg, err)
	return
}

// Dynamically remove a master node. Similar to addRaftNode, this operation is performed online.
func (m *Server) removeRaftNode(w http.ResponseWriter, r *http.Request) {
	var msg string
	id, addr, err := parseRequestForRaftNode(r)
	if err != nil {
		goto errHandler
	}
	err = m.cluster.removeRaftNode(id, addr)
	if err != nil {
		goto errHandler
	}
	msg = fmt.Sprintf("remove  raft node id :%v,adr:%v successfully\n", id, addr)
	m.sendOkReply(w, r, msg)
	return
errHandler:
	logMsg := newLogMsg("remove raft node", r.RemoteAddr, err.Error(), http.StatusBadRequest)
	m.sendErrReply(w, r, http.StatusBadRequest, logMsg, err)
	return
}

// Parse the request that adds/deletes a raft node.
func parseRequestForRaftNode(r *http.Request) (id uint64, host string, err error) {
	r.ParseForm()
	var idStr string
	if idStr = r.FormValue(idKey); idStr == "" {
		err = keyNotFound(idKey)
		return
	}

	if id, err = strconv.ParseUint(idStr, 10, 64); err != nil {
		return
	}
	if host = r.FormValue(addrKey); host == "" {
		err = keyNotFound(addrKey)
		return
	}

	if arr := strings.Split(host, colonSplit); len(arr) < 2 {
		err = unmatchedKey(addrKey)
		return
	}
	return
}

func parseAndExtractNodeAddr(r *http.Request) (nodeAddr string, err error) {
	r.ParseForm()
	return extractNodeAddr(r)
}

//func parseGetMetaNodePara(r *http.Request) (nodeAddr string, err error) {
//	r.ParseForm()
//	return extractNodeAddr(r)
//}
//
//func parseGetDataNodePara(r *http.Request) (nodeAddr string, err error) {
//	r.ParseForm()
//	return extractNodeAddr(r)
//}
//
//func parseDataNodeOfflinePara(r *http.Request) (nodeAddr string, err error) {
//	r.ParseForm()
//	return extractNodeAddr(r)
//}

func parseRequestToDecommissionNode(r *http.Request) (nodeAddr, diskPath string, err error) {
	r.ParseForm()
	nodeAddr, err = extractNodeAddr(r)
	if err != nil {
		return
	}
	diskPath, err = extractDiskPath(r)
	return
}


func parseRequestToGetTaskResponse(r *http.Request) (tr *proto.AdminTask, err error) {
	var body []byte
	r.ParseForm()

	if body, err = ioutil.ReadAll(r.Body); err != nil {
		return
	}
	tr = &proto.AdminTask{}
	decoder := json.NewDecoder(bytes.NewBuffer([]byte(body)))
	decoder.UseNumber()
	err = decoder.Decode(tr)
	return
}

func parseRequestToDeleteVol(r *http.Request) (name string, err error) {
	r.ParseForm()
	return extractName(r)
}

func parseRequestToUpdateVol(r *http.Request) (name string, capacity int, err error) {
	r.ParseForm()
	if name, err = extractName(r); err != nil {
		return
	}
	if capacityStr := r.FormValue(volCapacityKey); capacityStr != "" {
		if capacity, err = strconv.Atoi(capacityStr); err != nil {
			err = unmatchedKey(volCapacityKey)
		}
	} else {
		err = keyNotFound(volCapacityKey)
	}
	return
}

func parseRequestToCreateVol(r *http.Request) (name string, replicaNum int, randomWrite bool, size, capacity int, err error) {
	r.ParseForm()
	var randomWriteValue string
	if name, err = extractName(r); err != nil {
		return
	}
	if replicaStr := r.FormValue(replicasKey); replicaStr == "" {
		err = keyNotFound(replicasKey)
		return
	} else if replicaNum, err = strconv.Atoi(replicaStr); err != nil || replicaNum < 2 {
		err = unmatchedKey(replicasKey)
	}

	if randomWriteValue = r.FormValue(randomWriteKey); randomWriteValue == "" {
		err = keyNotFound(randomWriteKey)
		return
	}

	if randomWrite, err = strconv.ParseBool(randomWriteValue); err != nil {
		return
	}

	if sizeStr := r.FormValue(dataPartitionSizeKey); sizeStr != "" {
		if size, err = strconv.Atoi(sizeStr); err != nil {
			err = unmatchedKey(dataPartitionSizeKey)
		}
	}

	if capacityStr := r.FormValue(volCapacityKey); capacityStr != "" {
		if capacity, err = strconv.Atoi(capacityStr); err != nil {
			err = unmatchedKey(volCapacityKey)
		}
	} else {
		capacity = defaultVolCapacity
	}
	return
}

func parseRequestToCreateDataPartition(r *http.Request) (count int, name string, err error) {
	r.ParseForm()
	if countStr := r.FormValue(countKey); countStr == "" {
		err = keyNotFound(countKey)
		return
	} else if count, err = strconv.Atoi(countStr); err != nil || count == 0 {
		err = unmatchedKey(countKey)
		return
	}
	if name, err = extractName(r); err != nil {
		return
	}
	return
}

func parseRequestToGetDataPartition(r *http.Request) (ID uint64, err error) {
	r.ParseForm()
	return extractDataPartitionID(r)
}

func parseRequestToLoadDataPartition(r *http.Request) (ID uint64, name string, err error) {
	r.ParseForm()
	if ID, err = extractDataPartitionID(r); err != nil {
		return
	}
	if name, err = extractName(r); err != nil {
		return
	}
	return
}

func extractDataPartitionID(r *http.Request) (ID uint64, err error) {
	var value string
	if value = r.FormValue(idKey); value == "" {
		err = keyNotFound(idKey)
		return
	}
	return strconv.ParseUint(value, 10, 64)
}

func parseRequestToDecommissionDataPartition(r *http.Request) (nodeAddr string, ID uint64, name string, err error) {
	r.ParseForm()
	if ID, err = extractDataPartitionID(r); err != nil {
		return
	}

	if nodeAddr, err = extractNodeAddr(r); err != nil {
		return
	}

	if name, err = extractName(r); err != nil {
		return
	}
	return
}

func extractNodeAddr(r *http.Request) (nodeAddr string, err error) {
	if nodeAddr = r.FormValue(addrKey); nodeAddr == "" {
		err = keyNotFound(addrKey)
		return
	}
	return
}

func extractDiskPath(r *http.Request) (diskPath string, err error) {
	if diskPath = r.FormValue(diskPathKey); diskPath == "" {
		err = keyNotFound(diskPathKey)
		return
	}
	return
}

func parseRequestToLoadMetaPartition(r *http.Request) (partitionID uint64, volName string, err error) {
	r.ParseForm()
	if partitionID, err = extractMetaPartitionID(r); err != nil {
		return
	}
	if volName, err = extractName(r); err != nil {
		return
	}
	return
}

func parseRequestToDecommissionMetaPartition(r *http.Request) (volName, nodeAddr string, partitionID uint64, err error) {
	r.ParseForm()
	if partitionID, err = extractMetaPartitionID(r); err != nil {
		return
	}
	if volName, err = extractName(r); err != nil {
		return
	}
	if nodeAddr, err = extractNodeAddr(r); err != nil {
		return
	}
	return
}

func parseAndExtractStatus(r *http.Request) (status bool, err error) {
	r.ParseForm()  // TODO what if this line returns an error?
	return extractStatus(r)
}

// TODO why not inline the following?
func extractStatus(r *http.Request) (status bool, err error) {
	var value string
	if value = r.FormValue(enablekey); value == "" {
		err = keyNotFound(enablekey)
		return
	}
	if status, err = strconv.ParseBool(value); err != nil {
		return
	}
	return
}

func parseAndExtractThreshold(r *http.Request) (threshold float64, err error) {
	r.ParseForm()
	var value string
	if value = r.FormValue(thresholdKey); value == "" {
		err = keyNotFound(thresholdKey)
		return
	}
	if threshold, err = strconv.ParseFloat(value, 64); err != nil {
		return
	}
	return
}

func validateRequestToCreateMetaPartition(r *http.Request) (volName string, start uint64, err error) {
	if volName, err = extractName(r); err != nil {
		return
	}

	var value string
	if value = r.FormValue(startkey); value == "" {
		err = keyNotFound(startkey)
		return
	}
	start, err = strconv.ParseUint(value, 10, 64)
	return
}

func (m *Server) sendOkReply(w http.ResponseWriter, r *http.Request, msg string) {
	log.LogInfof("URL[%v],remoteAddr[%v],response ok", r.URL, r.RemoteAddr)
	w.Header().Set("content-type", "application/json")
	w.Header().Set("Content-Length", strconv.Itoa(len(msg)))
	w.Write([]byte(msg))
}

func (m *Server) sendErrReply(w http.ResponseWriter, r *http.Request, httpCode int, msg string, err error) {
	log.LogInfof("URL[%v],remoteAddr[%v],response err", r.URL, r.RemoteAddr)
	HandleError(msg, err, httpCode, w)
}<|MERGE_RESOLUTION|>--- conflicted
+++ resolved
@@ -1,4 +1,4 @@
-// Copyright 2018 The CFS Authors.
+// Copyright 2018 The Container File System Authors.
 //
 // Licensed under the Apache License, Version 2.0 (the "License");
 // you may not use this file except in compliance with the License.
@@ -42,20 +42,12 @@
 	MaxDataPartitionID uint64
 	MaxMetaNodeID      uint64
 	MaxMetaPartitionID uint64
-<<<<<<< HEAD
-	DataNodeStat       *dataNodeSpaceStat
-	MetaNodeStat       *metaNodeSpaceStat
-	VolStat            []*volSpaceStat
-	BadPartitionIDs    []badPartitionView
-	MetaNodes          []MetaNodeView
-	DataNodes          []DataNodeView
-=======
 	DataNodeStatInfo       *nodeStatInfo
 	MetaNodeStatInfo       *nodeStatInfo
 	VolStatInfo            []*volStatInfo
+	BadPartitionIDs    []badPartitionView
 	MetaNodes          []NodeView
 	DataNodes          []NodeView
->>>>>>> 94ca6a64
 }
 
 // VolStatView provides the view of the volume.
@@ -95,17 +87,14 @@
 	NodeSet   []uint64
 }
 
-<<<<<<< HEAD
 type badPartitionView struct {
 	DiskPath     string
 	PartitionIDs []uint64
 }
 
-=======
 // TODO explain "该阈值并不会被持久化且同步到其它master节点"
 // Set the threshold of the memory usage on each meta node.
 // If the memory usage reaches this threshold, them all the mata partition will be marked as readOnly.
->>>>>>> 94ca6a64
 func (m *Server) setMetaNodeThreshold(w http.ResponseWriter, r *http.Request) {
 	var (
 		threshold float64
@@ -198,16 +187,10 @@
 		MaxDataPartitionID: m.cluster.idAlloc.dataPartitionID,
 		MaxMetaNodeID:      m.cluster.idAlloc.commonID,
 		MaxMetaPartitionID: m.cluster.idAlloc.metaPartitionID,
-<<<<<<< HEAD
-		MetaNodes:          make([]MetaNodeView, 0),
-		DataNodes:          make([]DataNodeView, 0),
-		VolStat:            make([]*volSpaceStat, 0),
-		BadPartitionIDs:    make([]badPartitionView, 0),
-=======
 		MetaNodes:          make([]NodeView, 0),
 		DataNodes:          make([]NodeView, 0),
 		VolStatInfo:            make([]*volStatInfo, 0),
->>>>>>> 94ca6a64
+		BadPartitionIDs:    make([]badPartitionView, 0),
 	}
 
 	vols := m.cluster.allVolNames()
