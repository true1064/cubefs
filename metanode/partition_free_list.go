--- conflicted
+++ resolved
@@ -35,7 +35,7 @@
 	TempFileValidTime             = 86400 //units: sec
 	DeleteInodeFileExtension      = "INODE_DEL"
 	DeleteWorkerCnt               = 10
-	InodeNLink0DelayDeleteSeconds =  24*3600
+	InodeNLink0DelayDeleteSeconds = 24 * 3600
 )
 
 func (mp *MetaPartition) startFreeList() (err error) {
@@ -165,15 +165,11 @@
 }
 
 // delete Extents by Partition,and find all successDelete inode
-<<<<<<< HEAD
-func (mp *MetaPartition) batchDeleteExtentsByPartition(partitionDeleteExtents map[uint64][]*proto.ExtentKey, allInodes []*Inode) (shouldCommit []*Inode) {
-=======
-func (mp *metaPartition) batchDeleteExtentsByPartition(partitionDeleteExtents map[uint64][]*proto.ExtentKey,
-				allInodes []*Inode) (shouldCommit []*Inode,shouldPushToFreeList []*Inode) {
->>>>>>> 820b4b58
+func (mp *MetaPartition) batchDeleteExtentsByPartition(partitionDeleteExtents map[uint64][]*proto.ExtentKey,
+	allInodes []*Inode) (shouldCommit []*Inode, shouldPushToFreeList []*Inode) {
 	occurErrors := make(map[uint64]error)
 	shouldCommit = make([]*Inode, 0, DeleteBatchCount())
-	shouldPushToFreeList=make([]*Inode,0)
+	shouldPushToFreeList = make([]*Inode, 0)
 	var (
 		wg   sync.WaitGroup
 		lock sync.Mutex
@@ -207,8 +203,8 @@
 		})
 		if successDeleteExtentCnt == inode.Extents.Len() {
 			shouldCommit = append(shouldCommit, inode)
-		}else {
-			shouldPushToFreeList=append(shouldPushToFreeList,inode)
+		} else {
+			shouldPushToFreeList = append(shouldPushToFreeList, inode)
 		}
 	}
 
@@ -223,7 +219,7 @@
 		}
 	}()
 	shouldCommit := make([]*Inode, 0, DeleteBatchCount())
-	shouldRePushToFreeList:=make([]*Inode,0)
+	shouldRePushToFreeList := make([]*Inode, 0)
 	allDeleteExtents := make(map[string]uint64)
 	deleteExtentsByPartition := make(map[uint64][]*proto.ExtentKey)
 	allInodes := make([]*Inode, 0)
@@ -254,7 +250,7 @@
 		})
 		allInodes = append(allInodes, inode)
 	}
-	shouldCommit,shouldRePushToFreeList = mp.batchDeleteExtentsByPartition(deleteExtentsByPartition, allInodes)
+	shouldCommit, shouldRePushToFreeList = mp.batchDeleteExtentsByPartition(deleteExtentsByPartition, allInodes)
 	bufSlice := make([]byte, 0, 8*len(shouldCommit))
 	for _, inode := range shouldCommit {
 		bufSlice = append(bufSlice, inode.MarshalKey()...)
@@ -270,25 +266,18 @@
 		} else {
 			mp.freeList.Push(inode.Inode)
 		}
-<<<<<<< HEAD
-		log.LogInfof("metaPartition(%v) deleteInodeCnt(%v)", mp.config.PartitionId, len(shouldCommit))
+
+	}
+	log.LogInfof("metaPartition(%v) deleteInodeCnt(%v) inodeCnt(%v)", mp.config.PartitionId, len(shouldCommit), mp.inodeTree.Count())
+	for _, inode := range shouldRePushToFreeList {
+		mp.freeList.Push(inode.Inode)
 	}
 }
 
 func (mp *MetaPartition) syncToRaftFollowersFreeInode(hasDeleteInodes []byte) (err error) {
-=======
-	}
-	log.LogInfof("metaPartition(%v) deleteInodeCnt(%v) inodeCnt(%v)", mp.config.PartitionId, len(shouldCommit), mp.inodeTree.Len())
-	for _,inode:=range shouldRePushToFreeList {
-		mp.freeList.Push(inode.Inode)
-	}
-}
-
-func (mp *metaPartition) syncToRaftFollowersFreeInode(hasDeleteInodes []byte) (err error) {
-	if len(hasDeleteInodes)==0 {
-		return
-	}
->>>>>>> 820b4b58
+	if len(hasDeleteInodes) == 0 {
+		return
+	}
 	_, err = mp.submit(opFSMInternalDeleteInode, hasDeleteInodes)
 
 	return
